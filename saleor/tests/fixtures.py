--- conflicted
+++ resolved
@@ -2036,9 +2036,6 @@
 
 
 @pytest.fixture
-<<<<<<< HEAD
-def digital_content(category, media_root, warehouse, channel_USD) -> DigitalContent:
-=======
 def payment_dummy_credit_card(db, order_with_lines):
     return Payment.objects.create(
         gateway="mirumee.payments.dummy_credit_card",
@@ -2065,8 +2062,7 @@
 
 
 @pytest.fixture
-def digital_content(category, media_root, warehouse) -> DigitalContent:
->>>>>>> 28ce0d5a
+def digital_content(category, media_root, warehouse, channel_USD) -> DigitalContent:
     product_type = ProductType.objects.create(
         name="Digital Type",
         slug="digital-type",
